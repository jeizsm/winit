[package]
name = "winit"
version = "0.19.1"
authors = ["The winit contributors", "Pierre Krieger <pierre.krieger1708@gmail.com>"]
description = "Cross-platform window creation library."
keywords = ["windowing"]
license = "Apache-2.0"
readme = "README.md"
repository = "https://github.com/tomaka/winit"
documentation = "https://docs.rs/winit"
categories = ["gui"]

[package.metadata.docs.rs]
features = ["serde"]

[dependencies]
lazy_static = "1"
libc = "0.2"
log = "0.4"
serde = { version = "1", optional = true, features = ["serde_derive"] }

[dev-dependencies]
image = "0.21"
env_logger = "0.5"

[target.'cfg(target_os = "android")'.dependencies.android_glue]
version = "0.2"

[target.'cfg(target_os = "ios")'.dependencies]
objc = "0.2.3"

[target.'cfg(target_os = "macos")'.dependencies]
cocoa = "0.18.4"
core-foundation = "0.6"
core-graphics = "0.17.3"
dispatch = "0.1.4"
objc = "0.2.3"

[target.'cfg(target_os = "windows")'.dependencies]
bitflags = "1"

[target.'cfg(target_os = "windows")'.dependencies.winapi]
version = "0.3.6"
features = [
    "combaseapi",
    "commctrl",
    "dwmapi",
    "errhandlingapi",
    "hidusage",
    "libloaderapi",
    "objbase",
    "ole2",
    "processthreadsapi",
    "shellapi",
    "shellscalingapi",
    "shobjidl_core",
    "unknwnbase",
    "winbase",
    "windowsx",
    "winerror",
    "wingdi",
    "winnt",
    "winuser",
]

[target.'cfg(any(target_os = "linux", target_os = "dragonfly", target_os = "freebsd", target_os = "openbsd", target_os = "netbsd"))'.dependencies]
wayland-client = { version = "0.23.0", features = [ "dlopen", "egl", "cursor", "eventloop"] }
calloop = "0.4.2"
smithay-client-toolkit = "0.6"
x11-dl = "2.18.3"
percent-encoding = "1.0"

<<<<<<< HEAD
[target.'cfg(any(target_os = "linux", target_os = "dragonfly", target_os = "freebsd", target_os = "openbsd", target_os = "windows"))'.dependencies.parking_lot]
version = "0.7"

[target.'cfg(target_arch = "wasm32")'.dependencies.stdweb]
version = "0.4.13"
optional = true
=======
[target.'cfg(any(target_os = "linux", target_os = "dragonfly", target_os = "freebsd", target_os = "openbsd", target_os = "netbsd", target_os = "windows"))'.dependencies.parking_lot]
version = "0.8"
>>>>>>> 0eefa3ba
<|MERGE_RESOLUTION|>--- conflicted
+++ resolved
@@ -70,14 +70,9 @@
 x11-dl = "2.18.3"
 percent-encoding = "1.0"
 
-<<<<<<< HEAD
-[target.'cfg(any(target_os = "linux", target_os = "dragonfly", target_os = "freebsd", target_os = "openbsd", target_os = "windows"))'.dependencies.parking_lot]
-version = "0.7"
+[target.'cfg(any(target_os = "linux", target_os = "dragonfly", target_os = "freebsd", target_os = "openbsd", target_os = "netbsd", target_os = "windows"))'.dependencies.parking_lot]
+version = "0.8"
 
 [target.'cfg(target_arch = "wasm32")'.dependencies.stdweb]
-version = "0.4.13"
-optional = true
-=======
-[target.'cfg(any(target_os = "linux", target_os = "dragonfly", target_os = "freebsd", target_os = "openbsd", target_os = "netbsd", target_os = "windows"))'.dependencies.parking_lot]
-version = "0.8"
->>>>>>> 0eefa3ba
+version = "0.4.17"
+optional = true